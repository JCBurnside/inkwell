use inkwell::attributes::AttributeLoc;
#[llvm_versions(7.0..=latest)]
use inkwell::comdat::ComdatSelectionKind;
use inkwell::context::Context;
use inkwell::module::Linkage::*;
use inkwell::types::{StringRadix, VectorType};
use inkwell::values::{AnyValue, InstructionOpcode::*, FIRST_CUSTOM_METADATA_KIND_ID};
use inkwell::{AddressSpace, DLLStorageClass, GlobalVisibility, ThreadLocalMode};

use std::convert::TryFrom;

// TODO: Test GlobalValues used as PointerValues

#[test]
fn test_linkage() {
    let context = Context::create();
    let module = context.create_module("testing");

    let void_type = context.void_type();
    let fn_type = void_type.fn_type(&[], false);

    let function = module.add_function("free_f32", fn_type, None);

    assert_eq!(function.get_type(), fn_type);
    assert!(function.get_type().get_return_type().is_none());
    assert!(fn_type.get_return_type().is_none());

    assert_eq!(function.get_linkage(), External);
}

#[test]
fn test_call_site() {
    let context = Context::create();
    let module = context.create_module("testing");
    let builder = context.create_builder();

    let void_type = context.void_type();
    let fn_type = void_type.fn_type(&[], false);

    let function = module.add_function("do_nothing", fn_type, None);
    let call_site = builder.build_call(function, &[], "to_infinity_and_beyond");

    assert_eq!(call_site.count_arguments(), 0);
    assert!(!call_site.is_tail_call());

    call_site.set_tail_call(true);

    assert!(call_site.is_tail_call());

    call_site.set_tail_call(false);

    assert!(!call_site.is_tail_call());

    assert_eq!(call_site.get_call_convention(), 0);

    call_site.set_call_convention(2);

    assert_eq!(call_site.get_call_convention(), 2);

    call_site.set_alignment_attribute(AttributeLoc::Return, 16);
}

#[test]
fn test_set_get_name() {
    let context = Context::create();
    let bool_type = context.bool_type();
    let i8_type = context.i8_type();
    let i16_type = context.i16_type();
    let i32_type = context.i32_type();
    let i64_type = context.i64_type();
    let i128_type = context.i128_type();
    let f16_type = context.f16_type();
    let f32_type = context.f32_type();
    let f64_type = context.f64_type();
    let f128_type = context.f128_type();
    let array_type = f64_type.array_type(42);
    let ppc_f128_type = context.ppc_f128_type();

    let bool_val = bool_type.const_int(0, false);
    let i8_val = i8_type.const_int(0, false);
    let i16_val = i16_type.const_int(0, false);
    let i32_val = i32_type.const_int(0, false);
    let i64_val = i64_type.const_int(0, false);
    let i128_val = i128_type.const_int(0, false);
    let f16_val = f16_type.const_float(0.0);
    let f32_val = f32_type.const_float(0.0);
    let f64_val = f64_type.const_float(0.0);
    let f128_val = f128_type.const_float(0.0);
<<<<<<< HEAD
    let ptr_val = bool_type.ptr_type(AddressSpace::Zero).const_null();
=======
    let ptr_val = bool_type.ptr_type(AddressSpace::default()).const_null();
>>>>>>> 3c5d7706
    let array_val = f64_type.const_array(&[f64_val]);
    let struct_val = context.const_struct(&[i8_val.into(), f128_val.into()], false);
    let vec_val = VectorType::const_vector(&[i8_val]);
    let ppc_f128_val = ppc_f128_type.const_float(0.0);

    assert_eq!(bool_val.get_name().to_str(), Ok(""));
    assert_eq!(i8_val.get_name().to_str(), Ok(""));
    assert_eq!(i16_val.get_name().to_str(), Ok(""));
    assert_eq!(i32_val.get_name().to_str(), Ok(""));
    assert_eq!(i64_val.get_name().to_str(), Ok(""));
    assert_eq!(i128_val.get_name().to_str(), Ok(""));
    assert_eq!(f16_val.get_name().to_str(), Ok(""));
    assert_eq!(f32_val.get_name().to_str(), Ok(""));
    assert_eq!(f64_val.get_name().to_str(), Ok(""));
    assert_eq!(f128_val.get_name().to_str(), Ok(""));
    assert_eq!(ptr_val.get_name().to_str(), Ok(""));
    assert_eq!(array_val.get_name().to_str(), Ok(""));
    assert_eq!(struct_val.get_name().to_str(), Ok(""));
    assert_eq!(vec_val.get_name().to_str(), Ok(""));
    assert_eq!(ppc_f128_val.get_name().to_str(), Ok(""));

    // LLVM Gem: You can't set names on constant values, so this doesn't do anything:
    bool_val.set_name("my_val");
    i8_val.set_name("my_val2");
    i16_val.set_name("my_val3");
    i32_val.set_name("my_val4");
    i64_val.set_name("my_val5");
    i128_val.set_name("my_val6");
    f16_val.set_name("my_val7");
    f32_val.set_name("my_val8");
    f64_val.set_name("my_val9");
    f128_val.set_name("my_val10");
    ptr_val.set_name("my_val11");
    array_val.set_name("my_val12");
    struct_val.set_name("my_val13");
    vec_val.set_name("my_val14");
    ppc_f128_val.set_name("my_val14");

    assert_eq!(bool_val.get_name().to_str(), Ok(""));
    assert_eq!(i8_val.get_name().to_str(), Ok(""));
    assert_eq!(i16_val.get_name().to_str(), Ok(""));
    assert_eq!(i32_val.get_name().to_str(), Ok(""));
    assert_eq!(i64_val.get_name().to_str(), Ok(""));
    assert_eq!(i128_val.get_name().to_str(), Ok(""));
    assert_eq!(f16_val.get_name().to_str(), Ok(""));
    assert_eq!(f32_val.get_name().to_str(), Ok(""));
    assert_eq!(f64_val.get_name().to_str(), Ok(""));
    assert_eq!(f128_val.get_name().to_str(), Ok(""));
    assert_eq!(ptr_val.get_name().to_str(), Ok(""));
    assert_eq!(array_val.get_name().to_str(), Ok(""));
    assert_eq!(struct_val.get_name().to_str(), Ok(""));
    assert_eq!(vec_val.get_name().to_str(), Ok(""));
    assert_eq!(ppc_f128_val.get_name().to_str(), Ok(""));

    let void_type = context.void_type();
<<<<<<< HEAD
    let ptr_type = bool_type.ptr_type(AddressSpace::Zero);
=======
    let ptr_type = bool_type.ptr_type(AddressSpace::default());
>>>>>>> 3c5d7706
    let struct_type = context.struct_type(&[bool_type.into()], false);
    let vec_type = bool_type.vec_type(1);

    let module = context.create_module("types");
    let builder = context.create_builder();

    // You can set names on variables, though:
    let fn_type_params = [
        bool_type.into(),
        f32_type.into(),
        struct_type.into(),
        array_type.into(),
        ptr_type.into(),
        vec_type.into(),
    ];
    let fn_type = void_type.fn_type(&fn_type_params, false);

    let function = module.add_function("do_stuff", fn_type, None);
    let basic_block = context.append_basic_block(function, "entry");

    builder.position_at_end(basic_block);

    let int_param = function.get_nth_param(0).unwrap().into_int_value();
    let float_param = function.get_nth_param(1).unwrap().into_float_value();
    let struct_param = function.get_nth_param(2).unwrap().into_struct_value();
    let array_param = function.get_nth_param(3).unwrap().into_array_value();
    let ptr_param = function.get_nth_param(4).unwrap().into_pointer_value();
    let vec_param = function.get_nth_param(5).unwrap().into_vector_value();
    let phi_val = builder.build_phi(bool_type, "phi_node");

    assert_eq!(int_param.get_name().to_str(), Ok(""));
    assert_eq!(float_param.get_name().to_str(), Ok(""));
    assert_eq!(struct_param.get_name().to_str(), Ok(""));
    assert_eq!(array_param.get_name().to_str(), Ok(""));
    assert_eq!(ptr_param.get_name().to_str(), Ok(""));
    assert_eq!(vec_param.get_name().to_str(), Ok(""));
    assert_eq!(phi_val.get_name().to_str(), Ok("phi_node"));

    int_param.set_name("my_val");
    float_param.set_name("my_val2");
    ptr_param.set_name("my_val3");
    array_param.set_name("my_val4");
    struct_param.set_name("my_val5");
    vec_param.set_name("my_val6");
    phi_val.set_name("phi");

    assert_eq!(int_param.get_name().to_str(), Ok("my_val"));
    assert_eq!(float_param.get_name().to_str(), Ok("my_val2"));
    assert_eq!(ptr_param.get_name().to_str(), Ok("my_val3"));
    assert_eq!(array_param.get_name().to_str(), Ok("my_val4"));
    assert_eq!(struct_param.get_name().to_str(), Ok("my_val5"));
    assert_eq!(vec_param.get_name().to_str(), Ok("my_val6"));
    assert_eq!(phi_val.get_name().to_str(), Ok("phi"));

    // TODO: Test globals, supposedly constant globals work?
}

#[test]
fn test_undef() {
    let context = Context::create();
    let bool_type = context.bool_type();
    let i8_type = context.i8_type();
    let i16_type = context.i16_type();
    let i32_type = context.i32_type();
    let i64_type = context.i64_type();
    let i128_type = context.i128_type();
    let f16_type = context.f16_type();
    let f32_type = context.f32_type();
    let f64_type = context.f64_type();
    let f128_type = context.f128_type();
    let array_type = f64_type.array_type(42);
    let ppc_f128_type = context.ppc_f128_type();

    assert_eq!(array_type.get_element_type().into_float_type(), f64_type);

    let bool_val = bool_type.const_int(0, false);
    let i8_val = i8_type.const_int(0, false);
    let i16_val = i16_type.const_int(0, false);
    let i32_val = i32_type.const_int(0, false);
    let i64_val = i64_type.const_int(0, false);
    let i128_val = i128_type.const_int(0, false);
    let f16_val = f16_type.const_float(0.0);
    let f32_val = f32_type.const_float(0.0);
    let f64_val = f64_type.const_float(0.0);
    let f128_val = f128_type.const_float(0.0);
<<<<<<< HEAD
    let ptr_val = bool_type.ptr_type(AddressSpace::Zero).const_null();
=======
    let ptr_val = bool_type.ptr_type(AddressSpace::default()).const_null();
>>>>>>> 3c5d7706
    let array_val = f64_type.const_array(&[f64_val]);
    let struct_val = context.const_struct(&[i8_val.into(), f128_val.into()], false);
    let vec_val = VectorType::const_vector(&[i8_val]);
    let ppc_f128_val = ppc_f128_type.const_float(0.0);

    assert!(!bool_val.is_undef());
    assert!(!i8_val.is_undef());
    assert!(!i16_val.is_undef());
    assert!(!i32_val.is_undef());
    assert!(!i64_val.is_undef());
    assert!(!i128_val.is_undef());
    assert!(!f16_val.is_undef());
    assert!(!f32_val.is_undef());
    assert!(!f64_val.is_undef());
    assert!(!f128_val.is_undef());
    assert!(!ptr_val.is_undef());
    assert!(!array_val.is_undef());
    assert!(!struct_val.is_undef());
    assert!(!vec_val.is_undef());
    assert!(!ppc_f128_val.is_undef());

    let bool_undef = bool_type.get_undef();
    let i8_undef = i8_type.get_undef();
    let i16_undef = i16_type.get_undef();
    let i32_undef = i32_type.get_undef();
    let i64_undef = i64_type.get_undef();
    let i128_undef = i128_type.get_undef();
    let f16_undef = f16_type.get_undef();
    let f32_undef = f32_type.get_undef();
    let f64_undef = f64_type.get_undef();
    let f128_undef = f128_type.get_undef();
<<<<<<< HEAD
    let ptr_undef = bool_type.ptr_type(AddressSpace::Zero).get_undef();
=======
    let ptr_undef = bool_type.ptr_type(AddressSpace::default()).get_undef();
>>>>>>> 3c5d7706
    let array_undef = array_type.get_undef();
    let struct_undef = context.struct_type(&[bool_type.into()], false).get_undef();
    let vec_undef = bool_type.vec_type(1).get_undef();
    let ppc_f128_undef = ppc_f128_type.get_undef();

    assert!(bool_undef.is_undef());
    assert!(i8_undef.is_undef());
    assert!(i16_undef.is_undef());
    assert!(i32_undef.is_undef());
    assert!(i64_undef.is_undef());
    assert!(i128_undef.is_undef());
    assert!(f16_undef.is_undef());
    assert!(f32_undef.is_undef());
    assert!(f64_undef.is_undef());
    assert!(f128_undef.is_undef());
    assert!(ptr_undef.is_undef());
    assert!(array_undef.is_undef());
    assert!(struct_undef.is_undef());
    assert!(vec_undef.is_undef());
    assert!(ppc_f128_undef.is_undef());
}

#[test]
fn test_consecutive_fns() {
    let context = Context::create();
    let module = context.create_module("fns");

    let void_type = context.void_type();
    let fn_type = void_type.fn_type(&[], false);

    let function = module.add_function("fn", fn_type, None);

    assert!(function.get_previous_function().is_none());
    assert!(function.get_next_function().is_none());

    let function2 = module.add_function("fn2", fn_type, None);

    assert_ne!(function, function2);

    assert!(function.get_previous_function().is_none());
    assert_eq!(function.get_next_function().unwrap(), function2);

    assert_eq!(function2.get_previous_function().unwrap(), function);
    assert!(function2.get_next_function().is_none());
}

#[test]
fn test_verify_fn() {
    let context = Context::create();
    let builder = context.create_builder();
    let module = context.create_module("fns");

    let void_type = context.void_type();
    let fn_type = void_type.fn_type(&[], false);

    let function = module.add_function("fn", fn_type, None);

    assert!(function.verify(false));

    let basic_block = context.append_basic_block(function, "entry");

    builder.position_at_end(basic_block);
    builder.build_return(None);

    assert!(function.verify(false));

    // TODO: Verify other verify modes
}

#[test]
fn test_metadata() {
    let context = Context::create();
    let module = context.create_module("my_mod");

    // TODOC: From looking at the source, seem to be a bunch of predefined ones
    // and then afterwards it assigns a new value for newly requested keys.
    // REVIEW: So Maybe we could/should change the above to an enum input:
    // enum {Debug, Tbaa, ..., Custom(Cow)} which evaluates to the predefined value
    // or a new lookup

    assert_eq!(context.get_kind_id("foo"), FIRST_CUSTOM_METADATA_KIND_ID);
    assert_eq!(context.get_kind_id("bar"), FIRST_CUSTOM_METADATA_KIND_ID + 1);

    // Predefined
    assert_eq!(context.get_kind_id("dbg"), 0);
    assert_eq!(context.get_kind_id("tbaa"), 1);
    assert_eq!(context.get_kind_id("prof"), 2);
    assert_eq!(context.get_kind_id("fpmath"), 3);
    assert_eq!(context.get_kind_id("range"), 4);
    assert_eq!(context.get_kind_id("tbaa.struct"), 5);
    assert_eq!(context.get_kind_id("invariant.load"), 6);
    assert_eq!(context.get_kind_id("alias.scope"), 7);
    assert_eq!(context.get_kind_id("noalias"), 8);
    assert_eq!(context.get_kind_id("nontemporal"), 9);
    assert_eq!(context.get_kind_id("llvm.mem.parallel_loop_access"), 10);
    assert_eq!(context.get_kind_id("nonnull"), 11);
    assert_eq!(context.get_kind_id("dereferenceable"), 12);
    assert_eq!(context.get_kind_id("dereferenceable_or_null"), 13);
    assert_eq!(context.get_kind_id("make.implicit"), 14);
    assert_eq!(context.get_kind_id("unpredictable"), 15);
    assert_eq!(context.get_kind_id("invariant.group"), 16);
    assert_eq!(context.get_kind_id("align"), 17);
    assert_eq!(context.get_kind_id("llvm.loop"), 18);
    assert_eq!(context.get_kind_id("type"), 19);
    assert_eq!(context.get_kind_id("section_prefix"), 20);
    assert_eq!(context.get_kind_id("absolute_symbol"), 21);

    #[cfg(not(feature = "llvm4-0"))]
    {
        assert_eq!(context.get_kind_id("associated"), 22);
    }

    #[cfg(not(any(feature = "llvm4-0", feature = "llvm5-0")))]
    {
        assert_eq!(context.get_kind_id("callees"), 23);
        assert_eq!(context.get_kind_id("irr_loop"), 24);
    }

    #[cfg(not(any(feature = "llvm4-0", feature = "llvm5-0", feature = "llvm6-0")))]
    {
        assert_eq!(module.get_global_metadata_size("my_string_md"), 0);
        assert_eq!(module.get_global_metadata("my_string_md").len(), 0);

        let md_string = context.metadata_string("lots of metadata here");

        assert_eq!(md_string.get_node_size(), 0);
        assert_eq!(md_string.get_node_values().len(), 0);
        assert_eq!(
            md_string.get_string_value().unwrap().to_str(),
            Ok("lots of metadata here")
        );

        let bool_type = context.bool_type();
        // let i8_type = context.i8_type();
        // let i16_type = context.i16_type();
        // let i32_type = context.i32_type();
        // let i64_type = context.i64_type();
        // let i128_type = context.i128_type();
        // let f16_type = context.f16_type();
        let f32_type = context.f32_type();
        // let f64_type = context.f64_type();
        // let f128_type = context.f128_type();
        // let array_type = f64_type.array_type(42);
        // let ppc_f128_type = context.ppc_f128_type();
        // let fn_type = bool_type.fn_type(&[i64_type.into(), array_type.into()], false);

        let bool_val = bool_type.const_int(0, false);
        // let i8_val = i8_type.const_int(0, false);
        // let i16_val = i16_type.const_int(0, false);
        // let i32_val = i32_type.const_int(0, false);
        // let i64_val = i64_type.const_int(0, false);
        // let i128_val = i128_type.const_int(0, false);
        // let f16_val = f16_type.const_float(0.0);
        let f32_val = f32_type.const_float(0.0);
        // let f64_val = f64_type.const_float(0.0);
        // let f128_val = f128_type.const_float(0.0);
        // let ppc_f128_val = ppc_f128_type.const_float(0.0);
<<<<<<< HEAD
        // let ptr_val = bool_type.ptr_type(AddressSpace::Zero).const_null();
=======
        // let ptr_val = bool_type.ptr_type(AddressSpace::default()).const_null();
>>>>>>> 3c5d7706
        // let array_val = f64_type.const_array(&[f64_val]);
        // let struct_val = context.const_struct(&[i8_val.into(), f128_val.into()], false);
        // let vec_val = VectorType::const_vector(&[i8_val]);
        // let fn_val = module.add_function("my_fn", fn_type, None);

        let md_node_child = context.metadata_node(&[bool_val.into(), f32_val.into()]);
        let md_node = context.metadata_node(&[bool_val.into(), f32_val.into(), md_string.into(), md_node_child.into()]);

        let node_values = md_node.get_node_values();

        assert_eq!(md_node.get_string_value(), None);
        assert_eq!(node_values.len(), 4);
        assert_eq!(node_values[0].into_int_value(), bool_val);
        assert_eq!(node_values[1].into_float_value(), f32_val);
        assert_eq!(
            node_values[2].into_metadata_value().get_string_value(),
            md_string.get_string_value()
        );
        assert!(node_values[3].into_metadata_value().is_node());

        assert!(module.add_global_metadata("my_md", &md_string).is_err());
        module.add_global_metadata("my_md", &md_node).unwrap();

        assert_eq!(module.get_global_metadata_size("my_md"), 1);

        let global_md = module.get_global_metadata("my_md");

        assert_eq!(global_md.len(), 1);

        let md = global_md[0].get_node_values();

        assert_eq!(md.len(), 4);
        assert_eq!(md[0].into_int_value(), bool_val);
        assert_eq!(md[1].into_float_value(), f32_val);
        assert_eq!(
            md[2].into_metadata_value().get_string_value(),
            md_string.get_string_value()
        );
        assert!(md[3].into_metadata_value().is_node());

        assert_eq!(module.get_global_metadata_size("other_md"), 0);

        // REVIEW: const_null_ptr/ ptr.const_null seem to cause UB. Need to test and adapt
        // and see if they should be allowed to have metadata? Also, while we're at it we should
        // try with undef

        // REVIEW: initial has_metadata seems inconsistent. Some have it. Some don't for kind_id 0. Some sometimes have it.
        // furthermore, when they do have it, it is a SF when printing out. Unclear what can be done here. Maybe just disallow index 0?
        // assert!(bool_val.has_metadata());
        // assert!(i8_val.has_metadata());
        // assert!(i16_val.has_metadata());
        // assert!(i32_val.has_metadata());
        // assert!(i64_val.has_metadata());
        // assert!(!i128_val.has_metadata());
        // assert!(!f16_val.has_metadata());
        // assert!(!f32_val.has_metadata());
        // assert!(!f64_val.has_metadata());
        // assert!(!f128_val.has_metadata());
        // assert!(!ppc_f128_val.has_metadata());
        // assert!(ptr_val.has_metadata());
        // assert!(array_val.has_metadata());
        // assert!(struct_val.has_metadata());
        // assert!(!vec_val.has_metadata());
        // assert!(!fn_val.has_metadata());

        let builder = context.create_builder();
        let module = context.create_module("my_mod");
        let void_type = context.void_type();
        let bool_type = context.bool_type();
        let fn_type = void_type.fn_type(&[bool_type.into()], false);
        let fn_value = module.add_function("my_func", fn_type, None);

        let entry_block = context.append_basic_block(fn_value, "entry");

        builder.position_at_end(entry_block);

        let ret_instr = builder.build_return(None);
        let ret_instr_md = context.metadata_node(&[md_string.into()]);

        assert!(ret_instr.set_metadata(ret_instr_md, 2).is_ok());
        assert!(ret_instr.has_metadata());
        assert!(ret_instr.get_metadata(1).is_none());

        let md_node_values = ret_instr.get_metadata(2).unwrap().get_node_values();

        assert_eq!(md_node_values.len(), 1);
        assert_eq!(
            md_node_values[0].into_metadata_value().get_string_value(),
            md_string.get_string_value()
        );

        // New Context Metadata
        let context_metadata_node = context.metadata_node(&[bool_val.into(), f32_val.into()]);
        let context_metadata_string = context.metadata_string("my_context_metadata");

        assert!(context_metadata_node.is_node());
        assert!(context_metadata_string.is_string());
    }
}

#[test]
fn test_floats() {
    #[cfg(not(feature = "llvm15-0"))]
    {
        use inkwell::FloatPredicate;

        let context = Context::create();

        let f32_type = context.f32_type();
        let f64_type = context.f64_type();
        let f128_type = context.f128_type();
        let i64_type = context.i32_type();

        let f64_pi = f64_type.const_float(::std::f64::consts::PI);

        let f32_pi = f64_pi.const_truncate(f32_type);
        let f128_pi = f64_pi.const_extend(f128_type);
        let i64_pi = f64_pi.const_to_signed_int(i64_type);
        let u64_pi = f64_pi.const_to_unsigned_int(i64_type);
        let f128_pi_cast = f64_pi.const_cast(f128_type);

        assert_eq!(i64_pi.get_type(), i64_type);
        assert_eq!(u64_pi.get_type(), i64_type);
        assert_eq!(f32_pi.get_type(), f32_type);
        assert_eq!(f128_pi.get_type(), f128_type);
        assert_eq!(f128_pi_cast.get_type(), f128_type);

        // REIVEW: Why are these not FPTrunc, FPExt, FPToSI, FPToUI, BitCast instructions?
        // Only thing I can think of is that they're constants and therefore precalculated
        assert!(f32_pi.as_instruction().is_none());
        assert!(f128_pi.as_instruction().is_none());
        assert!(i64_pi.as_instruction().is_none());
        assert!(u64_pi.as_instruction().is_none());
        assert!(f128_pi_cast.as_instruction().is_none());

        let f64_one = f64_type.const_float(1.);
        let f64_two = f64_type.const_float(2.);
        let neg_two = f64_two.const_neg();

        assert_eq!(neg_two.print_to_string().to_str(), Ok("double -2.000000e+00"));

        let neg_three = neg_two.const_sub(f64_one);

        assert_eq!(neg_three.print_to_string().to_str(), Ok("double -3.000000e+00"));

        let pos_six = neg_three.const_mul(neg_two);

        assert_eq!(pos_six.print_to_string().to_str(), Ok("double 6.000000e+00"));

        let pos_eight = pos_six.const_add(f64_two);

        assert_eq!(pos_eight.print_to_string().to_str(), Ok("double 8.000000e+00"));

        let pos_four = pos_eight.const_div(f64_two);

        assert_eq!(pos_four.print_to_string().to_str(), Ok("double 4.000000e+00"));

        let rem = pos_six.const_remainder(pos_four);

        assert_eq!(rem.print_to_string().to_str(), Ok("double 2.000000e+00"));

        assert!(f64_one.const_compare(FloatPredicate::PredicateFalse, f64_two).is_null());
        assert!(!f64_one.const_compare(FloatPredicate::PredicateTrue, f64_two).is_null());
        assert!(f64_one.const_compare(FloatPredicate::OEQ, f64_two).is_null());
        assert!(f64_one.const_compare(FloatPredicate::OGT, f64_two).is_null());
        assert!(f64_one.const_compare(FloatPredicate::OGE, f64_two).is_null());
        assert!(!f64_one.const_compare(FloatPredicate::OLT, f64_two).is_null());
        assert!(!f64_one.const_compare(FloatPredicate::OLE, f64_two).is_null());
        assert!(!f64_one.const_compare(FloatPredicate::ONE, f64_two).is_null());
        assert!(f64_one.const_compare(FloatPredicate::UEQ, f64_two).is_null());
        assert!(f64_one.const_compare(FloatPredicate::UGT, f64_two).is_null());
        assert!(f64_one.const_compare(FloatPredicate::UGE, f64_two).is_null());
        assert!(!f64_one.const_compare(FloatPredicate::ULT, f64_two).is_null());
        assert!(!f64_one.const_compare(FloatPredicate::ULE, f64_two).is_null());
        assert!(!f64_one.const_compare(FloatPredicate::UNE, f64_two).is_null());
        assert!(!f64_one.const_compare(FloatPredicate::ORD, f64_two).is_null());
        assert!(f64_one.const_compare(FloatPredicate::UNO, f64_two).is_null());
    }
}

#[test]
fn test_function_value_no_params() {
    let context = Context::create();
    let module = context.create_module("my_mod");
    let void_type = context.void_type();
    let fn_type = void_type.fn_type(&[], false);
    let fn_value = module.add_function("no_params", fn_type, None);

    assert_eq!(fn_value.get_type(), fn_type);
    assert_eq!(fn_value.count_params(), 0);
    assert_eq!(fn_value.get_param_iter().collect::<Vec<_>>().len(), 0);
    assert_eq!(fn_value.get_params().len(), 0);
    assert!(fn_value.get_first_param().is_none());
    assert!(fn_value.get_last_param().is_none());
    assert!(fn_value.get_nth_param(0).is_none());
    assert!(fn_value.get_personality_function().is_none());
    assert!(!fn_value.has_personality_function());
    assert!(!fn_value.is_null());
    assert!(!fn_value.is_undef());
}

#[test]
fn test_value_from_string() {
    let context = Context::create();
    let i8_type = context.i8_type();
    let i8_val = i8_type.const_int_from_string("0121", StringRadix::Decimal).unwrap();

    assert_eq!(i8_val.print_to_string().to_str(), Ok("i8 121"));

    let i8_val = i8_type
        .const_int_from_string("0121", StringRadix::try_from(10).unwrap())
        .unwrap();

    assert_eq!(i8_val.print_to_string().to_string(), "i8 121");

    assert_eq!(i8_type.const_int_from_string("", StringRadix::Binary), None);
    assert_eq!(i8_type.const_int_from_string("-", StringRadix::Binary), None);
    assert_eq!(i8_type.const_int_from_string("--1", StringRadix::Binary), None);
    assert_eq!(i8_type.const_int_from_string("2", StringRadix::Binary), None);
    assert_eq!(i8_type.const_int_from_string("2", StringRadix::Binary), None);

    // Floats
    let f64_type = context.f64_type();
    let f64_val = f64_type.const_float_from_string("3.6");

    assert_eq!(f64_val.print_to_string().to_string(), "double 3.600000e+00");

    let f64_val = f64_type.const_float_from_string("3.");

    assert_eq!(f64_val.print_to_string().to_string(), "double 3.000000e+00");

    let f64_val = f64_type.const_float_from_string("3");

    assert_eq!(f64_val.print_to_string().to_string(), "double 3.000000e+00");

    let f64_val = f64_type.const_float_from_string("");

    assert_eq!(f64_val.print_to_string().to_string(), "double 0.000000e+00");

    // TODO: We should return a Result that returns Err here.
    //let f64_val = f64_type.const_float_from_string("3.asd");
    //
    //assert_eq!(f64_val.print_to_string().to_string(), "double 0x7FF0000000000000");
}

#[test]
fn test_value_copies() {
    let context = Context::create();
    let i8_type = context.i8_type();

    let i8_value = i8_type.const_int(12, false);
    let i8_value_copy = i8_value;

    assert_eq!(i8_value, i8_value_copy);
}

#[test]
fn test_global_byte_array() {
    let context = Context::create();
    let module = context.create_module("my_mod");
    let my_str = "Hello, World";
    let i8_type = context.i8_type();
    let i8_array_type = i8_type.array_type(my_str.len() as u32);
<<<<<<< HEAD
    let global_string = module.add_global(i8_array_type, Some(AddressSpace::Zero), "message");
=======
    let global_string = module.add_global(i8_array_type, Some(AddressSpace::default()), "message");
>>>>>>> 3c5d7706

    let mut chars = Vec::with_capacity(my_str.len());

    for chr in my_str.bytes() {
        chars.push(i8_type.const_int(chr as u64, false));
    }

    let const_str_array = i8_type.const_array(chars.as_ref());

    global_string.set_initializer(&const_str_array);

    assert!(module.verify().is_ok());
}

#[test]
fn test_globals() {
    #[llvm_versions(7.0..=latest)]
    use inkwell::values::UnnamedAddress;

    let context = Context::create();
    let module = context.create_module("my_mod");
    let i8_type = context.i8_type();
    let i8_zero = i8_type.const_int(0, false);

    assert!(module.get_first_global().is_none());
    assert!(module.get_last_global().is_none());
    assert!(module.get_global("my_global").is_none());

    let global = module.add_global(i8_type, None, "my_global");

    #[cfg(not(any(feature = "llvm4-0", feature = "llvm5-0", feature = "llvm6-0")))]
    assert_eq!(global.get_unnamed_address(), UnnamedAddress::None);
    assert!(global.get_previous_global().is_none());
    assert!(global.get_next_global().is_none());
    assert!(global.get_initializer().is_none());
    assert!(!global.is_thread_local());
    assert!(global.get_thread_local_mode().is_none());
    assert!(!global.is_constant());
    assert!(global.is_declaration());
    assert!(!global.has_unnamed_addr());
    assert!(!global.is_externally_initialized());
    assert_eq!(global.get_name().to_str(), Ok("my_global"));
    assert_eq!(global.get_section(), None);
    assert_eq!(global.get_dll_storage_class(), DLLStorageClass::default());
    assert_eq!(global.get_visibility(), GlobalVisibility::default());
    assert_eq!(global.get_linkage(), External);
    assert_eq!(module.get_first_global().unwrap(), global);
    assert_eq!(module.get_last_global().unwrap(), global);
    assert_eq!(module.get_global("my_global").unwrap(), global);

    global.set_name("glob");

    assert_eq!(global.get_name().to_str(), Ok("glob"));
    assert!(module.get_global("my_global").is_none());
    assert_eq!(module.get_global("glob").unwrap(), global);

    #[cfg(not(any(feature = "llvm4-0", feature = "llvm5-0", feature = "llvm6-0")))]
    global.set_unnamed_address(UnnamedAddress::Local);
    global.set_dll_storage_class(DLLStorageClass::Import);
    global.set_initializer(&i8_zero);
    global.set_thread_local_mode(Some(ThreadLocalMode::InitialExecTLSModel));
    global.set_unnamed_addr(true);
    global.set_constant(true);
    global.set_visibility(GlobalVisibility::Hidden);
    global.set_section(Some("not sure what goes here"));

    // REVIEW: Not sure why this is Global when we set it to Local
    #[cfg(not(any(feature = "llvm4-0", feature = "llvm5-0", feature = "llvm6-0")))]
    assert_eq!(global.get_unnamed_address(), UnnamedAddress::Global);
    assert_eq!(global.get_dll_storage_class(), DLLStorageClass::Import);
    assert_eq!(global.get_initializer().unwrap().into_int_value(), i8_zero);
    assert_eq!(global.get_visibility(), GlobalVisibility::Hidden);
    assert_eq!(
        global.get_thread_local_mode().unwrap(),
        ThreadLocalMode::InitialExecTLSModel
    );
    assert!(global.is_thread_local());
    assert!(global.has_unnamed_addr());
    assert!(global.is_constant());
    assert!(!global.is_declaration());
    assert_eq!(global.get_section().unwrap().to_str(), Ok("not sure what goes here"));

    global.set_section(None);

    assert_eq!(global.get_section(), None);

    // Either linkage is non-local or visibility is default.
    global.set_visibility(GlobalVisibility::Default);
    global.set_linkage(Private);

    assert_eq!(global.get_linkage(), Private);

    #[cfg(not(any(feature = "llvm4-0", feature = "llvm5-0", feature = "llvm6-0")))]
    global.set_unnamed_address(UnnamedAddress::Global);
    global.set_dll_storage_class(DLLStorageClass::Export);
    global.set_thread_local(false);
    global.set_linkage(External);
    global.set_visibility(GlobalVisibility::Protected);

    #[cfg(not(any(feature = "llvm4-0", feature = "llvm5-0", feature = "llvm6-0")))]
    assert_eq!(global.get_unnamed_address(), UnnamedAddress::Global);
    assert!(!global.is_thread_local());
    assert_eq!(global.get_visibility(), GlobalVisibility::Protected);

    global.set_thread_local(true);

    assert_eq!(global.get_dll_storage_class(), DLLStorageClass::Export);
    assert!(global.is_thread_local());
    assert_eq!(
        global.get_thread_local_mode().unwrap(),
        ThreadLocalMode::GeneralDynamicTLSModel
    );

    global.set_thread_local_mode(Some(ThreadLocalMode::LocalExecTLSModel));

    assert_eq!(
        global.get_thread_local_mode().unwrap(),
        ThreadLocalMode::LocalExecTLSModel
    );

    global.set_thread_local_mode(Some(ThreadLocalMode::LocalDynamicTLSModel));

    assert_eq!(
        global.get_thread_local_mode().unwrap(),
        ThreadLocalMode::LocalDynamicTLSModel
    );

    global.set_thread_local_mode(None);

    assert!(global.get_thread_local_mode().is_none());

<<<<<<< HEAD
    let global2 = module.add_global(i8_type, Some(AddressSpace::Four), "my_global2");
=======
    let global2 = module.add_global(i8_type, Some(AddressSpace::from(4u16)), "my_global2");
>>>>>>> 3c5d7706

    assert_eq!(global2.get_previous_global().unwrap(), global);
    assert_eq!(global.get_next_global().unwrap(), global2);
    assert_eq!(module.get_first_global().unwrap(), global);
    assert_eq!(module.get_last_global().unwrap(), global2);
    assert_eq!(module.get_global("my_global2").unwrap(), global2);
    assert!(!global.is_declaration());
    assert!(!global.is_externally_initialized());
    assert_eq!(global.get_alignment(), 0);

    global.set_alignment(4);

    assert_eq!(global.get_alignment(), 4);

    global2.set_externally_initialized(true);

    // REVIEW: This doesn't seem to work. LLVM bug?
    assert!(global2.is_externally_initialized());

    #[cfg(not(any(feature = "llvm4-0", feature = "llvm5-0", feature = "llvm6-0")))]
    {
        assert!(global.get_comdat().is_none());

        let comdat = module.get_or_insert_comdat("my_comdat");

        assert!(global.get_comdat().is_none());

        global.set_comdat(comdat);

        assert_eq!(comdat, global.get_comdat().unwrap());
        assert_eq!(comdat.get_selection_kind(), ComdatSelectionKind::Any);

        comdat.set_selection_kind(ComdatSelectionKind::Largest);

        assert_eq!(comdat.get_selection_kind(), ComdatSelectionKind::Largest);
    }

    unsafe {
        global.delete();
    }
}

#[test]
fn test_phi_values() {
    let context = Context::create();
    let builder = context.create_builder();
    let module = context.create_module("my_mod");
    let void_type = context.void_type();
    let bool_type = context.bool_type();
    let fn_type = void_type.fn_type(&[bool_type.into()], false);
    let fn_value = module.add_function("my_func", fn_type, None);

    assert!(fn_value.as_global_value().is_declaration());

    let entry_block = context.append_basic_block(fn_value, "entry");
    let then_block = context.append_basic_block(fn_value, "then");
    let else_block = context.append_basic_block(fn_value, "else");

    assert!(!fn_value.as_global_value().is_declaration());

    builder.position_at_end(entry_block);

    let false_val = bool_type.const_int(0, false);
    let true_val = bool_type.const_int(1, false);
    let phi = builder.build_phi(bool_type, "if");

    assert!(!phi.is_null());
    assert!(!phi.is_undef());
    assert!(phi.as_basic_value().is_int_value());
    assert_eq!(phi.as_instruction().get_opcode(), Phi);
    assert_eq!(phi.count_incoming(), 0);
    assert_eq!(phi.print_to_string().to_str(), Ok("  %if = phi i1 "));

    phi.add_incoming(&[(&false_val, then_block), (&true_val, else_block)]);

    assert_eq!(phi.count_incoming(), 2);
    assert_eq!(
        phi.print_to_string().to_str(),
        Ok("  %if = phi i1 [ false, %then ], [ true, %else ]")
    );

    let (then_val, then_bb) = phi.get_incoming(0).unwrap();
    let (else_val, else_bb) = phi.get_incoming(1).unwrap();

    assert_eq!(then_val.into_int_value(), false_val);
    assert_eq!(else_val.into_int_value(), true_val);
    assert_eq!(then_bb, then_block);
    assert_eq!(else_bb, else_block);
    assert!(phi.get_incoming(2).is_none());
}

#[test]
fn test_allocations() {
    let context = Context::create();
    let builder = context.create_builder();
    let module = context.create_module("my_mod");
    let void_type = context.void_type();
    let i32_type = context.i32_type();
    let unsized_type = context.opaque_struct_type("my_struct");
    let i32_three = i32_type.const_int(3, false);
    let fn_type = void_type.fn_type(&[], false);
    let fn_value = module.add_function("my_func", fn_type, None);
    let entry_block = context.append_basic_block(fn_value, "entry");

    builder.position_at_end(entry_block);

    // handle opaque pointers
    let ptr_type = if cfg!(any(feature = "llvm15-0")) { "ptr" } else { "i32*" };

    // REVIEW: Alloca (and possibly malloc) seem to be prone to segfaulting
    // when called with a builder that isn't positioned. I wonder if other
    // builder methods have this problem? We could make builder subtypes:
    // Builder<HasPosition>, Builder<NoPosition> and only define most
    // methods on positioned variant if so. But leave positioning methods
    // on both?

    let stack_ptr = builder.build_alloca(i32_type, "stack_ptr");

    assert_eq!(stack_ptr.get_type().print_to_string().to_str(), Ok(ptr_type));

    let stack_array = builder.build_array_alloca(i32_type, i32_three, "stack_array");

    assert_eq!(stack_array.get_type().print_to_string().to_str(), Ok(ptr_type));

    let heap_ptr = builder.build_malloc(i32_type, "heap_ptr");

    assert!(heap_ptr.is_ok());
    assert_eq!(heap_ptr.unwrap().get_type().print_to_string().to_str(), Ok(ptr_type));

    let heap_array = builder.build_array_malloc(i32_type, i32_three, "heap_array");

    assert!(heap_array.is_ok());
    assert_eq!(heap_array.unwrap().get_type().print_to_string().to_str(), Ok(ptr_type));

    let bad_malloc_res = builder.build_malloc(unsized_type, "");

    assert!(bad_malloc_res.is_err());

    let bad_array_malloc_res = builder.build_array_malloc(unsized_type, i32_three, "");

    assert!(bad_array_malloc_res.is_err());
}

#[test]
fn test_string_values() {
    let context = Context::create();
    let string = context.const_string(b"my_string", false);
    let string_null = context.const_string(b"my_string", true);

    assert_eq!(string.print_to_string().to_string(), "[9 x i8] c\"my_string\"");
    assert_eq!(
        string_null.print_to_string().to_string(),
        "[10 x i8] c\"my_string\\00\""
    );
    assert!(string.is_const_string());
    assert!(string_null.is_const_string());

    let i8_type = context.i8_type();
    let string = context.const_string(b"my_string", false);
    let string_null = context.const_string(b"my_string", true);

    assert!(!string.is_constant_vector());
    assert!(!string_null.is_constant_vector());
    assert!(!string.is_constant_data_vector());
    assert!(!string_null.is_constant_data_vector());

    assert_eq!(string.print_to_string().to_string(), "[9 x i8] c\"my_string\"");
    assert_eq!(
        string_null.print_to_string().to_string(),
        "[10 x i8] c\"my_string\\00\""
    );
    assert!(string.is_const_string());
    assert!(string_null.is_const_string());
    assert_eq!(string.get_type().get_element_type().into_int_type(), i8_type);
    assert_eq!(string_null.get_type().get_element_type().into_int_type(), i8_type);
    assert_eq!(string.get_string_constant().to_str(), Ok("my_string"));
    assert_eq!(string_null.get_string_constant().to_str(), Ok("my_string"));

    let i8_val = i8_type.const_int(33, false);
    let i8_val2 = i8_type.const_int(43, false);
    let non_string_vec_i8 = VectorType::const_vector(&[i8_val, i8_val2]);

    // TODOC: Will still interpret vec as string even if not generated with const_string:
    assert_eq!(non_string_vec_i8.get_string_constant().to_str(), Ok("!+"));

    let i32_type = context.i32_type();
    let i32_val = i32_type.const_int(33, false);
    let i32_val2 = i32_type.const_int(43, false);
    let non_string_vec_i32 = VectorType::const_vector(&[i32_val, i32_val2, i32_val2]);

    // TODOC: Will still interpret vec with non i8 but in unexpected ways:
    // We may want to restrict this to VectorValue<IntValue<i8>>...
    assert_eq!(non_string_vec_i32.get_string_constant().to_str(), Ok("!"));

    // TODO: Test get_string_constant on non const...
}

#[test]
fn test_consts() {
    let context = Context::create();
    let bool_type = context.bool_type();
    let i8_type = context.i8_type();
    let i16_type = context.i16_type();
    let i32_type = context.i32_type();
    let i64_type = context.i64_type();
    let i128_type = context.i128_type();
    let f16_type = context.f16_type();
    let f32_type = context.f32_type();
    let f64_type = context.f64_type();
    let f128_type = context.f128_type();
    let ppc_f128_type = context.ppc_f128_type();
    let bool_val = bool_type.const_all_ones();
    let i8_val = i8_type.const_all_ones();
    let i16_val = i16_type.const_all_ones();
    let i32_val = i32_type.const_all_ones();
    let i64_val = i64_type.const_all_ones();
    let i128_val = i128_type.const_all_ones();
    let f16_val = f16_type.const_float(1.2);
    let f32_val = f32_type.const_float(3.4);
    let f64_val = f64_type.const_float(5.6);
    let f128_val = f128_type.const_float(7.8);
    let ppc_f128_val = ppc_f128_type.const_float(9.0);
    let vec_val = VectorType::const_vector(&[i8_val]);
    let array_val = i8_type.const_array(&[i8_val]);
    let arbitrary_precision_int = i64_type.const_int_arbitrary_precision(&[1, 2]);

    assert!(bool_val.is_const());
    assert!(i8_val.is_const());
    assert!(i16_val.is_const());
    assert!(i32_val.is_const());
    assert!(i64_val.is_const());
    assert!(i128_val.is_const());
    assert!(f16_val.is_const());
    assert!(f32_val.is_const());
    assert!(f64_val.is_const());
    assert!(f128_val.is_const());
    assert!(ppc_f128_val.is_const());
    assert!(vec_val.is_const());
    assert!(array_val.is_const());
    assert!(arbitrary_precision_int.is_const());

    assert_eq!(arbitrary_precision_int.print_to_string().to_str(), Ok("i64 1"));

    assert!(!vec_val.is_const_string());
    assert!(!vec_val.is_constant_vector());
    assert!(vec_val.is_constant_data_vector());

    assert_eq!(bool_val.get_zero_extended_constant(), Some(1));
    assert_eq!(i8_val.get_zero_extended_constant(), Some(u8::max_value() as u64));
    assert_eq!(i16_val.get_zero_extended_constant(), Some(u16::max_value() as u64));
    assert_eq!(i32_val.get_zero_extended_constant(), Some(u32::max_value() as u64));
    assert_eq!(i64_val.get_zero_extended_constant(), Some(u64::max_value() as u64));
    assert_eq!(i128_val.get_zero_extended_constant(), None);

    assert_eq!(bool_val.get_sign_extended_constant(), Some(-1));
    assert_eq!(i8_val.get_sign_extended_constant(), Some(-1));
    assert_eq!(i16_val.get_sign_extended_constant(), Some(-1));
    assert_eq!(i32_val.get_sign_extended_constant(), Some(-1));
    assert_eq!(i64_val.get_sign_extended_constant(), Some(-1));
    assert_eq!(i128_val.get_sign_extended_constant(), None);

    assert_eq!(f16_val.get_constant(), Some((1.2001953125, false)));
    assert_eq!(f32_val.get_constant(), Some((3.4000000953674316, false)));
    assert_eq!(f64_val.get_constant(), Some((5.6, false)));
    assert_eq!(f128_val.get_constant(), Some((7.8, false)));
    assert_eq!(ppc_f128_val.get_constant(), Some((9.0, false)));

    // Non const test
    let builder = context.create_builder();
    let module = context.create_module("fns");
    let void_type = context.void_type();
    let fn_type = void_type.fn_type(&[i32_type.into(), f32_type.into()], false);
    let function = module.add_function("fn", fn_type, None);
    let basic_block = context.append_basic_block(function, "entry");

    builder.position_at_end(basic_block);

    let i32_param = function.get_first_param().unwrap().into_int_value();
    let f32_param = function.get_nth_param(1).unwrap().into_float_value();

    assert!(i32_param.get_zero_extended_constant().is_none());
    assert!(f32_param.get_constant().is_none());
}

#[test]
fn test_function_value_to_global_to_pointer() {
    let context = Context::create();
    let builder = context.create_builder();
    let module = context.create_module("my_mod");
    let void_type = context.void_type();
    let fn_type = void_type.fn_type(&[], false);
    let fn_value = module.add_function("my_func", fn_type, None);

    let fn_global_value = fn_value.as_global_value();

    assert!(fn_global_value.is_declaration());

    let bb = context.append_basic_block(fn_value, "entry");

    builder.position_at_end(bb);
    builder.build_return(None);

    assert!(!fn_global_value.is_declaration());
    assert_eq!(fn_global_value.get_dll_storage_class(), DLLStorageClass::Default);

    fn_global_value.set_dll_storage_class(DLLStorageClass::Export);

    assert_eq!(fn_global_value.get_dll_storage_class(), DLLStorageClass::Export);
    assert!(fn_global_value.get_thread_local_mode().is_none());
    assert_eq!(fn_global_value.get_visibility(), GlobalVisibility::Default);

    let fn_ptr_value = fn_global_value.as_pointer_value();
    let _fn_ptr_type = fn_ptr_value.get_type();

    assert!(!fn_ptr_value.is_null());
    assert_eq!(fn_ptr_value.get_name().to_str(), Ok("my_func"));
    assert!(module.verify().is_ok());
}

#[test]
#[should_panic]
fn test_non_fn_ptr_called() {
    let context = Context::create();
    let builder = context.create_builder();
    let module = context.create_module("my_mod");
    let i8_type = context.i8_type();
<<<<<<< HEAD
    let i8_ptr_type = i8_type.ptr_type(AddressSpace::Zero);
=======
    let i8_ptr_type = i8_type.ptr_type(AddressSpace::default());
>>>>>>> 3c5d7706
    let fn_type = i8_type.fn_type(&[i8_ptr_type.into()], false);
    let fn_value = module.add_function("my_func", fn_type, None);
    let bb = context.append_basic_block(fn_value, "entry");
    let i8_ptr_param = fn_value.get_first_param().unwrap().into_pointer_value();

    builder.position_at_end(bb);
    #[cfg(not(feature = "llvm15-0"))]
    {
        use inkwell::values::CallableValue;
        let callable_value = CallableValue::try_from(i8_ptr_param).unwrap();
        builder.build_call(callable_value, &[], "call");
    }
    #[cfg(feature = "llvm15-0")]
    builder.build_indirect_call(i8_ptr_type.fn_type(&[], false), i8_ptr_param, &[], "call");
    builder.build_return(None);

    assert!(module.verify().is_ok());
}

#[test]
fn test_vectors() {
    let context = Context::create();
    let builder = context.create_builder();
    let module = context.create_module("my_mod");
    let i32_type = context.i32_type();
    let i32_zero = i32_type.const_int(0, false);
    let i32_seven = i32_type.const_int(7, false);
    let vec_type = i32_type.vec_type(2);
    let fn_type = i32_type.fn_type(&[vec_type.into()], false);
    let fn_value = module.add_function("my_func", fn_type, None);
    let bb = context.append_basic_block(fn_value, "entry");
    let vector_param = fn_value.get_first_param().unwrap().into_vector_value();

    builder.position_at_end(bb);
    builder.build_insert_element(vector_param, i32_seven, i32_zero, "insert");

    let extracted = builder.build_extract_element(vector_param, i32_zero, "extract");

    builder.build_return(Some(&extracted));

    assert!(module.verify().is_ok());
}

#[test]
fn test_aggregate_returns() {
    let context = Context::create();
    let builder = context.create_builder();
    let module = context.create_module("my_mod");
    let i32_type = context.i32_type();
<<<<<<< HEAD
    let i32_ptr_type = i32_type.ptr_type(AddressSpace::Five);
=======
    let i32_ptr_type = i32_type.ptr_type(AddressSpace::from(5u16));
>>>>>>> 3c5d7706
    let i32_three = i32_type.const_int(3, false);
    let i32_seven = i32_type.const_int(7, false);
    let struct_type = context.struct_type(&[i32_type.into(), i32_type.into()], false);
    let fn_type = struct_type.fn_type(&[i32_ptr_type.into(), i32_ptr_type.into()], false);
    let fn_value = module.add_function("my_func", fn_type, None);
    let bb = context.append_basic_block(fn_value, "entry");
    let ptr_param1 = fn_value.get_first_param().unwrap().into_pointer_value();
    let ptr_param2 = fn_value.get_nth_param(1).unwrap().into_pointer_value();

    builder.position_at_end(bb);
    #[cfg(not(feature = "llvm15-0"))]
    builder.build_ptr_diff(ptr_param1, ptr_param2, "diff");
    #[cfg(feature = "llvm15-0")]
    builder.build_ptr_diff(i32_ptr_type, ptr_param1, ptr_param2, "diff");
    builder.build_aggregate_return(&[i32_three.into(), i32_seven.into()]);

    assert!(module.verify().is_ok());
}

#[test]
fn test_constant_expression() {
    let context = Context::create();
    let builder = context.create_builder();
    let module = context.create_module("my_mod");

    let i32_type = context.i32_type();
    let void_type = context.void_type();
    let fn_type = void_type.fn_type(&[], false);

    let function = module.add_function("", fn_type, None);
    let expr = builder.build_ptr_to_int(function.as_global_value().as_pointer_value(), i32_type, "");

    assert!(expr.is_const());
    assert!(!expr.is_constant_int());
}<|MERGE_RESOLUTION|>--- conflicted
+++ resolved
@@ -86,11 +86,7 @@
     let f32_val = f32_type.const_float(0.0);
     let f64_val = f64_type.const_float(0.0);
     let f128_val = f128_type.const_float(0.0);
-<<<<<<< HEAD
-    let ptr_val = bool_type.ptr_type(AddressSpace::Zero).const_null();
-=======
     let ptr_val = bool_type.ptr_type(AddressSpace::default()).const_null();
->>>>>>> 3c5d7706
     let array_val = f64_type.const_array(&[f64_val]);
     let struct_val = context.const_struct(&[i8_val.into(), f128_val.into()], false);
     let vec_val = VectorType::const_vector(&[i8_val]);
@@ -146,11 +142,7 @@
     assert_eq!(ppc_f128_val.get_name().to_str(), Ok(""));
 
     let void_type = context.void_type();
-<<<<<<< HEAD
-    let ptr_type = bool_type.ptr_type(AddressSpace::Zero);
-=======
     let ptr_type = bool_type.ptr_type(AddressSpace::default());
->>>>>>> 3c5d7706
     let struct_type = context.struct_type(&[bool_type.into()], false);
     let vec_type = bool_type.vec_type(1);
 
@@ -236,11 +228,7 @@
     let f32_val = f32_type.const_float(0.0);
     let f64_val = f64_type.const_float(0.0);
     let f128_val = f128_type.const_float(0.0);
-<<<<<<< HEAD
-    let ptr_val = bool_type.ptr_type(AddressSpace::Zero).const_null();
-=======
     let ptr_val = bool_type.ptr_type(AddressSpace::default()).const_null();
->>>>>>> 3c5d7706
     let array_val = f64_type.const_array(&[f64_val]);
     let struct_val = context.const_struct(&[i8_val.into(), f128_val.into()], false);
     let vec_val = VectorType::const_vector(&[i8_val]);
@@ -272,11 +260,7 @@
     let f32_undef = f32_type.get_undef();
     let f64_undef = f64_type.get_undef();
     let f128_undef = f128_type.get_undef();
-<<<<<<< HEAD
-    let ptr_undef = bool_type.ptr_type(AddressSpace::Zero).get_undef();
-=======
     let ptr_undef = bool_type.ptr_type(AddressSpace::default()).get_undef();
->>>>>>> 3c5d7706
     let array_undef = array_type.get_undef();
     let struct_undef = context.struct_type(&[bool_type.into()], false).get_undef();
     let vec_undef = bool_type.vec_type(1).get_undef();
@@ -434,11 +418,7 @@
         // let f64_val = f64_type.const_float(0.0);
         // let f128_val = f128_type.const_float(0.0);
         // let ppc_f128_val = ppc_f128_type.const_float(0.0);
-<<<<<<< HEAD
-        // let ptr_val = bool_type.ptr_type(AddressSpace::Zero).const_null();
-=======
         // let ptr_val = bool_type.ptr_type(AddressSpace::default()).const_null();
->>>>>>> 3c5d7706
         // let array_val = f64_type.const_array(&[f64_val]);
         // let struct_val = context.const_struct(&[i8_val.into(), f128_val.into()], false);
         // let vec_val = VectorType::const_vector(&[i8_val]);
@@ -702,11 +682,7 @@
     let my_str = "Hello, World";
     let i8_type = context.i8_type();
     let i8_array_type = i8_type.array_type(my_str.len() as u32);
-<<<<<<< HEAD
-    let global_string = module.add_global(i8_array_type, Some(AddressSpace::Zero), "message");
-=======
     let global_string = module.add_global(i8_array_type, Some(AddressSpace::default()), "message");
->>>>>>> 3c5d7706
 
     let mut chars = Vec::with_capacity(my_str.len());
 
@@ -838,11 +814,7 @@
 
     assert!(global.get_thread_local_mode().is_none());
 
-<<<<<<< HEAD
-    let global2 = module.add_global(i8_type, Some(AddressSpace::Four), "my_global2");
-=======
     let global2 = module.add_global(i8_type, Some(AddressSpace::from(4u16)), "my_global2");
->>>>>>> 3c5d7706
 
     assert_eq!(global2.get_previous_global().unwrap(), global);
     assert_eq!(global.get_next_global().unwrap(), global2);
@@ -1169,11 +1141,7 @@
     let builder = context.create_builder();
     let module = context.create_module("my_mod");
     let i8_type = context.i8_type();
-<<<<<<< HEAD
-    let i8_ptr_type = i8_type.ptr_type(AddressSpace::Zero);
-=======
     let i8_ptr_type = i8_type.ptr_type(AddressSpace::default());
->>>>>>> 3c5d7706
     let fn_type = i8_type.fn_type(&[i8_ptr_type.into()], false);
     let fn_value = module.add_function("my_func", fn_type, None);
     let bb = context.append_basic_block(fn_value, "entry");
@@ -1223,11 +1191,7 @@
     let builder = context.create_builder();
     let module = context.create_module("my_mod");
     let i32_type = context.i32_type();
-<<<<<<< HEAD
-    let i32_ptr_type = i32_type.ptr_type(AddressSpace::Five);
-=======
     let i32_ptr_type = i32_type.ptr_type(AddressSpace::from(5u16));
->>>>>>> 3c5d7706
     let i32_three = i32_type.const_int(3, false);
     let i32_seven = i32_type.const_int(7, false);
     let struct_type = context.struct_type(&[i32_type.into(), i32_type.into()], false);
