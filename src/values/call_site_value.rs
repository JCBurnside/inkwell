--- conflicted
+++ resolved
@@ -20,14 +20,11 @@
 pub struct CallSiteValue<'ctx>(Value<'ctx>);
 
 impl<'ctx> CallSiteValue<'ctx> {
-<<<<<<< HEAD
-=======
     /// Get a value from an [LLVMValueRef].
     ///
     /// # Safety
     ///
     /// The ref must be valid and of type call site.
->>>>>>> e0cc92dc
     pub unsafe fn new(value: LLVMValueRef) -> Self {
         CallSiteValue(Value::new(value))
     }
