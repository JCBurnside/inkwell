--- conflicted
+++ resolved
@@ -130,14 +130,11 @@
         !unsafe { LLVMIsAAtomicCmpXchgInst(self.as_value_ref()) }.is_null()
     }
 
-<<<<<<< HEAD
-=======
     /// Get a value from an [LLVMValueRef].
     ///
     /// # Safety
     ///
     /// The ref must be valid and of type instruction.
->>>>>>> e0cc92dc
     pub unsafe fn new(instruction_value: LLVMValueRef) -> Self {
         debug_assert!(!instruction_value.is_null());
 
